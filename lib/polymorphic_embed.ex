--- conflicted
+++ resolved
@@ -639,15 +639,9 @@
       _ in UndefinedFunctionError ->
         reraise ArgumentError, "#{inspect(schema)} is not an Ecto schema", __STACKTRACE__
     else
-<<<<<<< HEAD
-      {:parameterized, PolymorphicEmbed, options} -> options
-      {:array, {:parameterized, PolymorphicEmbed, options}} -> options
-      {_, {:parameterized, PolymorphicEmbed, options}} -> options
-=======
       {:parameterized, {PolymorphicEmbed, options}} -> Map.put(options, :array?, false)
       {:array, {:parameterized, {PolymorphicEmbed, options}}} -> Map.put(options, :array?, true)
       {_, {:parameterized, {PolymorphicEmbed, options}}} -> Map.put(options, :array?, false)
->>>>>>> 4fb24f6c
       nil -> raise ArgumentError, "#{field} is not a polymorphic embed"
     end
   end
